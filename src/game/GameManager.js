// BloodGameManager.js - Second game type game controller class

class BloodGameManager {
    constructor() {
      this.UI_SIZES = {
        BUCKET_WIDTH: 70,
        BUCKET_HEIGHT: 70,
        TEAR_WIDTH: 50,
        TEAR_HEIGHT: 50,
        SCORE_FONT: "25px Inconsolata",
        LIVES_FONT: "18px Inconsolata",
        LEGEND_FONT: "18px Inconsolata",
        BACKGROUND_HEIGHT: 700
      };
      // Initialize game state variables
      this.canvas = null;
      this.ctx = null;
      this.gameLoopId = null;
      this.gameActive = false;
      this.score = 0;
      this.lives = 10;
      this.onGameOver = null;
      
      // Initialize arrays for game entities
      this.teardrops = [];
      this.goldtears = [];
      this.redtears = [];
      this.blacktears = [];
      this.splashes = [];
      this.bucket = null;
      
      // Game progression variables
      this.speedMultiplier = 1;
      this.lastCheckpoint = 0;
      
      // Spawn timers for different tear types
      this.spawnTimers = {
        teardrop: null,
        goldtear: null,
        redtear: null,
        blacktear: null,
        shield: null
      };
  
      // Load and manage game images - using direct URLs for now
      // In production, these should be moved to your CDN or static hosting
      this.images = {
        bucket: this.loadImage("https://cdn.prod.website-files.com/6744eaad4ef3982473db4359/674fb166a33aa5af2e8be714_1faa3.svg"),
        teardrop: this.loadImage("https://cdn.prod.website-files.com/6744eaad4ef3982473db4359/676b2256d6f25cb51c68229b_BlueTear.2.png"),
        goldtear: this.loadImage("https://cdn.prod.website-files.com/6744eaad4ef3982473db4359/676b32a8d6f25cb51c70748a_GoldTear.2.png"),
        redtear: this.loadImage("https://cdn.prod.website-files.com/6744eaad4ef3982473db4359/676b2256456275e1857d4646_RedTear.2.png"),
        blacktear: this.loadImage("https://cdn.prod.website-files.com/6744eaad4ef3982473db4359/676b225c9f972035e5189e4b_GreenTear.2.png"),
        background: this.loadImage("https://cdn.prod.website-files.com/6744eaad4ef3982473db4359/674fa00dfaa922f1c9d76f9c_black-and-white-anime-2560-x-1600-background-d8u8u9i7yoalq57c.webp")
      };
  
      // Bind methods to maintain correct 'this' context
      this.gameLoop = this.gameLoop.bind(this);
      this.handlePointerMove = this.handlePointerMove.bind(this);
      this.handleResize = this.handleResize.bind(this);
  
      // Add base dimensions for scaling
      this.baseHeight = 700; // Original design height
      this.baseEntitySize = 70; // Original entity size
      this.baseBucketSize = 70; // Original bucket size
  
      // Fixed sizes for game entities - these won't scale
      this.BUCKET_SIZE = 70;  // Fixed bucket size
      this.TEAR_SIZE = 50;    // Fixed tear size
  
      this.shield = null;
      this.shieldActive = false;
      this.shieldTimer = null;
    }
  
    // Image Loading Method
    loadImage(src) {
      const img = new Image();
      img.src = src;
      return img;
    }
  
    // Game Initialization Methods
    async initialize() {
      this.canvas = document.getElementById('tearCatchGameCanvas');
      if (!this.canvas) {
        console.error('Canvas element not found');
        return false;
      }
  
      this.ctx = this.canvas.getContext('2d');
      this.resizeCanvas();
  
      // Set up event listeners
      window.addEventListener('pointermove', this.handlePointerMove);
      window.addEventListener('resize', this.handleResize);
  
      // Wait for all images to load
      try {
        await Promise.all(
          Object.values(this.images).map(img => 
            new Promise((resolve, reject) => {
              if (img.complete) resolve();
              else {
                img.onload = resolve;
                img.onerror = reject;
              }
            })
          )
        );
        return true;
      } catch (error) {
        console.error('Failed to load game images:', error);
        return false;
      }
    }
  
    initGame() {
      // Keep all your existing reset code
      this.score = 0;
      this.lives = 10;
      this.speedMultiplier = 5;
      this.lastCheckpoint = 0;
      this.gameActive = true;
  
      // Replace the bucket initialization with this:
      this.bucket = {
        x: this.canvas.width / 2 - this.UI_SIZES.BUCKET_WIDTH / 2,
        y: this.canvas.height - this.UI_SIZES.BUCKET_HEIGHT - 10,
        width: this.UI_SIZES.BUCKET_WIDTH,
        height: this.UI_SIZES.BUCKET_HEIGHT,
        speed: 3
      };
  
      // Keep all your existing array initializations
      this.teardrops = [];
      this.goldtears = [];
      this.redtears = [];
      this.blacktears = [];
      this.splashes = [];
  
      // Keep your existing timer clearing code
      Object.values(this.spawnTimers).forEach(timer => {
        if (timer) clearTimeout(timer);
      });
  }
  
    // Game Control Methods
    startGame(mode = 'free') {
      // Force a canvas resize before starting the game
      this.resizeCanvas();
      
      this.cleanup();
      this.initGame();
      this.gameMode = mode;
  
      // Start spawning tears with a delay
      setTimeout(() => {
        if (this.gameActive) {
          this.spawnTeardrop();
          this.spawnGoldtear();
          this.spawnRedtear();
          this.spawnBlacktear();
          this.spawnShield();
        }
      }, 1000);
  
      // Start the game loop
      if (!this.gameLoopId) {
        this.gameLoop();
      }
      
      return true;
    }
  
    cleanup() {
      // Clear any running game loops
      if (this.gameLoopId) {
        cancelAnimationFrame(this.gameLoopId);
        this.gameLoopId = null;
      }
      
      // Clear spawn timers
      Object.values(this.spawnTimers).forEach(timer => {
        if (timer) clearTimeout(timer);
      });
  
      this.spawnTimers = {
        teardrop: null,
        goldtear: null,
        redtear: null,
        blacktear: null,
        shield: null
      };
  
      // Clear entities
      this.teardrops = [];
      this.goldtears = [];
      this.redtears = [];
      this.blacktears = [];
      this.splashes = [];
      this.gameActive = false;
  
      // Clear canvas if context exists
      if (this.ctx && this.canvas) {
        this.ctx.clearRect(0, 0, this.canvas.width, this.canvas.height);
      }
    }
  
    // Event Handlers
    handlePointerMove(e) {
      if (!this.gameActive || !this.bucket) return;
  
      // Prevent default behavior to stop scrolling
      e.preventDefault();
  
      const rect = this.canvas.getBoundingClientRect();
      const pointerX = e.clientX - rect.left;
      
      // Position bucket relative to canvas scale
      const scaleX = this.canvas.width / rect.width;
      const scaledX = pointerX * scaleX;
      
      // Center the bucket under the cursor
      this.bucket.x = Math.min(
          Math.max(scaledX - (this.bucket.width / 2), 0),
          this.canvas.width - this.bucket.width
      );
    }
  
    handleResize() {
      this.resizeCanvas();
    }
  
    // Canvas Management
    resizeCanvas() {
      if (this.canvas) {
          // Get parent width to set canvas width dynamically
          this.canvas.width = this.canvas.parentNode.offsetWidth;
          this.canvas.height = 700; // Keep height fixed
  
          // Ensure bucket stays within bounds
          if (this.bucket) {
              this.bucket.x = Math.min(this.bucket.x, this.canvas.width - this.bucket.width);
          }
      }
  }
  
  
    // Spawn Methods
    spawnTeardrop() {
      if (!this.gameActive) return;
      const tear = new Teardrop(this.canvas.width, this.speedMultiplier);
      // Explicitly set initial state
      tear.state = 'sliding';
      tear.formationProgress = 0;
      tear.scaleY = 0.2;
      tear.y = tear.initialY;
      this.teardrops.push(tear);
      this.spawnTimers.teardrop = setTimeout(() => this.spawnTeardrop(), Math.random() * 1750 + 1300);
    }
  
    spawnGoldtear() {
      if (!this.gameActive) return;
      const tear = new Teardrop(this.canvas.width, this.speedMultiplier);
      tear.state = 'sliding';
      tear.formationProgress = 0;
      tear.scaleY = 0.2;
      tear.y = tear.initialY;
      this.goldtears.push(tear);
      this.spawnTimers.goldtear = setTimeout(() => this.spawnGoldtear(), Math.random() * 10000 + 3000);
    }
  
    spawnRedtear() {
      if (!this.gameActive) return;
      const tear = new Teardrop(this.canvas.width, this.speedMultiplier);
      tear.state = 'sliding';
      tear.formationProgress = 0;
      tear.scaleY = 0.2;
      tear.y = tear.initialY;
      this.redtears.push(tear);
      this.spawnTimers.redtear = setTimeout(() => this.spawnRedtear(), Math.random() * 750 + 300);
    }
  
    spawnBlacktear() {
      if (!this.gameActive) return;
      const tear = new Teardrop(this.canvas.width, this.speedMultiplier);
      tear.state = 'sliding';
      tear.formationProgress = 0;
      tear.scaleY = 0.2;
      tear.y = tear.initialY;
      this.blacktears.push(tear);
      this.spawnTimers.blacktear = setTimeout(() => this.spawnBlacktear(), Math.random() * 6000 + 3000);
    }
  
    spawnShield() {
      if (!this.gameActive) return;
      this.shield = new Shield(this.canvas.width);
      this.spawnTimers.shield = setTimeout(() => this.spawnShield(), Math.random() * 15000 + 10000); // 10-25 seconds
    }
  
    // Game Update Methods
    updateGame() {
      this.updateEntities(this.teardrops, false, false, false);
      this.updateEntities(this.goldtears, true, false, false);
      this.updateEntities(this.redtears, false, true, false);
      this.updateEntities(this.blacktears, false, false, true);
  
      this.splashes = this.splashes.filter(splash => {
        splash.update();
        return splash.opacity > 0;
      });
  
      if (this.score >= this.lastCheckpoint + 100) {
        this.speedMultiplier *= 1.1;
        this.lastCheckpoint = this.score;
      }
  
      if (this.lives <= 0 && this.gameActive) {
        this.gameActive = false;
        if (this.onGameOver) {
          this.onGameOver(this.score);
        }
      }
  
      // Update shield
      if (this.shield && !this.shieldActive) {
        this.shield.update();
        if (this.checkCollision(this.shield, this.bucket)) {
          this.activateShield();
          this.shield = null;
        } else if (this.shield.y > this.canvas.height) {
          this.shield = null;
        }
      }
    }
  
    updateEntities(entities, isGold, isRed, isBlack) {
    for (let i = entities.length - 1; i >= 0; i--) {
      const entity = entities[i];
      entity.update();
  
      if (this.checkCollision(entity, this.bucket)) {
        entities.splice(i, 1);
        this.handleCollision(entity, isGold, isRed, isBlack);
      } else if (entity.y > this.canvas.height) {
        entities.splice(i, 1);
        
        // Create ground splash effect
        const splashX = entity.x + entity.width / 2;
        const splashY = this.canvas.height;
        
        if (isGold) {
          this.splashes.push(new GoldSplash(splashX, splashY));
        } else if (isRed) {
          this.splashes.push(new RedSplash(splashX, splashY));
        } else if (isBlack) {
          this.splashes.push(new GreenSplash(splashX, splashY));
        } else {
          this.splashes.push(new BlueSplash(splashX, splashY));
        }
      }
    }
  }
  
    // Collision Detection
    checkCollision(entity, bucket) {
  // For Shield entity, use center-point collision with increased hit box
  if (entity instanceof Shield) {
    const entityCenterX = entity.x + entity.width / 2;
    const bucketCenterX = bucket.x + bucket.width / 2;
    const entityCenterY = entity.y + entity.height / 2;
    
    // Calculate distance between centers
    const xDistance = Math.abs(entityCenterX - bucketCenterX);
    
    // Increase the vertical range check by adding a buffer (e.g., 10 pixels)
    const verticalBuffer = 10;
    const yInRange = entityCenterY > bucket.y - verticalBuffer && 
                    entityCenterY < bucket.y + bucket.height + verticalBuffer;
    
    // Increase horizontal detection range by 20% for more forgiving collisions
    const horizontalBuffer = bucket.width * 0.6; // Increased from 0.5 to 0.6
    
    // Collision occurs when centers are close and y is in range
    return xDistance < horizontalBuffer && yInRange;
  }
  
  // For other entities (tears), keep the original box collision
  return (
    entity.x < bucket.x + bucket.width &&
    entity.x + entity.width > bucket.x &&
    entity.y < bucket.y + bucket.height &&
    entity.y + entity.height > bucket.y
  );
}
  
    handleCollision(entity, isGold, isRed, isBlack) {
    const splashX = entity.x + entity.width / 2;
    const splashY = this.bucket.y;
  
    if (isGold) {
        this.score += 25;
        this.splashes.push(new GoldSplash(splashX, splashY));
    } else if (isRed) {
        if (this.shieldActive) {
            this.score += 1;  // Award 1 point when shield is active
            this.splashes.push(new RedSplash(splashX, splashY));
        } else {
            this.lives--;  // Only reduce lives if shield is not active
            this.splashes.push(new RedSplash(splashX, splashY));
        }
    } else if (isBlack) {
        this.lives++;
        this.splashes.push(new GreenSplash(splashX, splashY));
    } else {
        this.score += 1;
        this.splashes.push(new BlueSplash(splashX, splashY));
    }
}
  
    // Drawing Methods
    drawGame() {
      if (!this.ctx) return;
  
      // Clear canvas
      this.ctx.clearRect(0, 0, this.canvas.width, this.canvas.height);
  
      // Draw background with fixed height and crop from right side
      if (this.images.background) {
        const height = this.canvas.height;
        const aspectRatio = this.images.background.width / this.images.background.height;
        const desiredWidth = height * aspectRatio;
        
        this.ctx.drawImage(
          this.images.background,
          0,                    // source x (start from left)
          0,                    // source y
          this.images.background.width,  // source width
          this.images.background.height, // source height
          0,                    // destination x (start from left)
          0,                    // destination y
          desiredWidth,         // destination width
          height               // destination height
        );
      }
  
      // Reset transform before drawing UI elements
      this.ctx.setTransform(1, 0, 0, 1, 0, 0);
  
      // Draw bucket with fixed size
      if (this.bucket && this.images.bucket) {
        this.ctx.drawImage(
          this.images.bucket,
          this.bucket.x,
          this.bucket.y,
          this.UI_SIZES.BUCKET_WIDTH,
          this.UI_SIZES.BUCKET_HEIGHT
        );
      }
  
      // Modified tear drawing function to use scale
      const drawTear = (tear, image) => {
        this.ctx.drawImage(
          image,
          tear.x,
          tear.y,
          tear.width,
          tear.height  // Use the tear's actual height
        );
      };
  
      // Draw all tears with the new scaling
      this.teardrops.forEach(tear => drawTear(tear, this.images.teardrop));
      this.goldtears.forEach(tear => drawTear(tear, this.images.goldtear));
      this.redtears.forEach(tear => drawTear(tear, this.images.redtear));
      this.blacktears.forEach(tear => drawTear(tear, this.images.blacktear));
  
      // Draw splashes with fixed sizing
      this.splashes.forEach(splash => {
        this.ctx.setTransform(1, 0, 0, 1, 0, 0);
        splash.draw(this.ctx);
      });
  
      // Draw shield if it exists
      if (this.shield && !this.shieldActive) {
        this.shield.draw(this.ctx);
      }
  
      // Draw shield effect around bucket when active
      if (this.shieldActive && this.bucket) {
        this.drawShieldEffect();
      }
  
      // Draw UI with fixed fonts
      this.drawUI();
  }
  
  
  drawUI() {
    if (!this.ctx) return;
  
    // Reset transform before drawing text
    this.ctx.setTransform(1, 0, 0, 1, 0, 0);
  
    // Draw score
    this.ctx.font = this.UI_SIZES.SCORE_FONT;
    this.ctx.fillStyle = "#2054c9";
    this.ctx.fillText(`Score: ${this.score}`, 20, 30);
  
    // Draw lives (centered in bucket)
    if (this.bucket) {
      this.ctx.font = this.UI_SIZES.LIVES_FONT;
      const livesText = `${this.lives}`;
      const textMetrics = this.ctx.measureText(livesText);
      const textX = this.bucket.x + (this.bucket.width / 2) - (textMetrics.width / 2);
      const textY = this.bucket.y + (this.bucket.height / 2) + 6; // +6 for better vertical centering
      this.ctx.fillText(livesText, textX, textY);
      
      // Draw warning message when lives are low
      if (this.lives <= 5) {
        this.ctx.fillStyle = "#FF4D6D"; // Red warning color
        
        // Draw warning text
        this.ctx.font = this.UI_SIZES.SCORE_FONT;
        const warningText = "Lives remaining!";
        const warningMetrics = this.ctx.measureText(warningText);
        const warningX = (this.canvas.width / 2) - (warningMetrics.width / 2);
        this.ctx.fillText(warningText, warningX, 140);
        
        // Draw lives number bigger below
        this.ctx.font = "bold 48px Inconsolata"; // Larger font for the number
        const livesCountText = `${this.lives}`;
        const livesMetrics = this.ctx.measureText(livesCountText);
        const livesX = (this.canvas.width / 2) - (livesMetrics.width / 2);
        this.ctx.fillText(livesCountText, livesX, 190);
      }
    }
  
    // Draw speed
    this.ctx.fillStyle = "#2054c9";
    this.ctx.font = this.UI_SIZES.SCORE_FONT;
    this.ctx.fillText(`Speed ${Math.round(this.speedMultiplier * 10) - 10}`, this.canvas.width - 120, 30);
  
    this.drawLegend();
  }
  
    drawLegend() {
      if (!this.ctx) return;
  
      // Reset transform before drawing legend
      this.ctx.setTransform(1, 0, 0, 1, 0, 0);
      
      this.ctx.font = this.UI_SIZES.LEGEND_FONT;
  
      const legends = [
        { text: 'Blue Tear = 1 point', color: '#2054c9', y: 50 },
        { text: 'Gold Tear = 25 points', color: '#FFD04D', y: 70 },
        { text: 'Red Tear = -1 life', color: '#FF4D6D', y: 90 },
        { text: 'Green Tear = +1 life', color: '#39B037', y: 110 },
        { text: 'Heart Shield = 7.5 Secs', color: '#FFC0CB', y: 130 }
      ];
  
      legends.forEach(({ text, color, y }) => {
        this.ctx.fillStyle = color;
        this.ctx.fillText(text, 20, y);
      });
  }
  
    // Game Loop
    gameLoop() {
      if (!this.gameActive) return;
  
      try {
        this.updateGame();
        this.drawGame();
        this.gameLoopId = requestAnimationFrame(this.gameLoop);
      } catch (error) {
        console.error('Error in game loop:', error);
        this.gameActive = false;
        if (this.onGameOver) {
          this.onGameOver(this.score);
        }
      }
    }
  
    // Add shield activation method
    activateShield() {
      this.shieldActive = true;
      if (this.shieldTimer) clearTimeout(this.shieldTimer);
      this.shieldTimer = setTimeout(() => {
        this.shieldActive = false;
      }, 10000); // 5 seconds of shield
    }
  
    // Add shield effect drawing method
    drawShieldEffect() {
  const bucketCenterX = this.bucket.x + this.bucket.width / 2;
  const bucketCenterY = this.bucket.y + this.bucket.height / 2;
  
  // Draw heart
  this.ctx.save();
  this.ctx.translate(
      bucketCenterX,  
      bucketCenterY - (this.bucket.height / 2)  // Keep heart elevated
  );
  
  const scale = 1.0;
  this.ctx.scale(scale, scale);
  
  // Brighter gradient for active shield
  const gradient = this.ctx.createRadialGradient(0, 0, 0, 0, 0, this.bucket.width / 4);
  gradient.addColorStop(0, 'rgba(255, 182, 193, 0.63)');
  gradient.addColorStop(0.5, 'rgba(255, 192, 203, 0.77)');
  gradient.addColorStop(0.8, 'rgba(255, 105, 180, 0.53)');
  gradient.addColorStop(1, 'rgba(255, 20, 145, 0.5)');
  
  this.ctx.fillStyle = gradient;
  this.ctx.fill(new Shield(0).createHeartPath());
  this.ctx.restore();
  
  // Draw particle ring
  this.ctx.save();
  this.ctx.translate(
      bucketCenterX,
      bucketCenterY// Position ring at bucket center
  );
  this.updateActiveShieldParticles();
  this.drawActiveShieldParticles();
  this.ctx.restore();
}

<<<<<<< HEAD

  // Spawn Methods
  spawnTeardrop() {
    if (!this.gameActive) return;
    const tear = new Teardrop(this.canvas.width, this.speedMultiplier);
    // Explicitly set initial state
    tear.state = 'sliding';
    tear.formationProgress = 0;
    tear.scaleY = 0.2;
    tear.y = tear.initialY;
    this.teardrops.push(tear);
    this.spawnTimers.teardrop = setTimeout(() => this.spawnTeardrop(), Math.random() * 750 + 300);
  }

  spawnGoldtear() {
    if (!this.gameActive) return;
    const tear = new Teardrop(this.canvas.width, this.speedMultiplier);
    tear.state = 'sliding';
    tear.formationProgress = 0;
    tear.scaleY = 0.2;
    tear.y = tear.initialY;
    this.goldtears.push(tear);
    this.spawnTimers.goldtear = setTimeout(() => this.spawnGoldtear(), Math.random() * 3000 + 1500);
=======
updateActiveShieldParticles() {
  if (!this.activeShieldParticles) {
    this.activeShieldParticles = [];
  }
  
  // Add more particles for active shield
  if (Math.random() < 0.5) {
    // Restrict angle to upper half circle (-PI/4 to -3PI/4)
    const angle = (-Math.PI / 4) + (Math.random() * -Math.PI / 2);
    const radius = this.bucket.width * 0.6;
    this.activeShieldParticles.push({
      x: Math.cos(angle) * radius,
      y: Math.sin(angle) * radius,
      size: Math.random() * 8 + 4,
      life: 1,
      angle: angle,
      speed: Math.random() * 2 + 1,
      radius: radius
    });
>>>>>>> 6464b812
  }
  
  // Update existing particles
  this.activeShieldParticles = this.activeShieldParticles.filter(p => {
    // Restrict particle movement to upper half
    const newAngle = p.angle + p.speed * 0.02;
    // Only update angle if it stays within our desired range
    if (newAngle >= -3 * Math.PI / 4 && newAngle <= -Math.PI / 4) {
      p.angle = newAngle;
    }
    p.x = Math.cos(p.angle) * p.radius;
    p.y = Math.sin(p.angle) * p.radius;
    p.life -= 0.01;
    return p.life > 0;
  });
}

drawActiveShieldParticles() {
  if (!this.activeShieldParticles) return;
  this.activeShieldParticles.forEach(p => {
    this.ctx.beginPath();
    const gradient = this.ctx.createRadialGradient(p.x, p.y, 0, p.x, p.y, p.size);
    gradient.addColorStop(0, `rgba(255, 192, 203, ${p.life * 0.8})`);
    gradient.addColorStop(1, `rgba(255, 105, 180, ${p.life * 0.3})`);
    this.ctx.fillStyle = gradient;
    this.ctx.arc(p.x, p.y, p.size, 0, Math.PI * 2);
    this.ctx.fill();
  });
}
  
  /**
   * Base Entity class for game objects
   */
  class Entity {
    constructor(x, y, width, height, speed) {
      this.x = x;
      this.y = y;
      this.width = width;
      this.height = height;
      this.speed = speed;
    }
  
    update() {
      this.y += this.speed;
    }
  }
  
  /**
   * Teardrop class - Base class for all falling tear objects
   */
  class Teardrop extends Entity {
    constructor(canvasWidth, speedMultiplier) {
      super(
        Math.random() * (canvasWidth - 50),
        20,
        gameManager2.UI_SIZES.TEAR_WIDTH * 1.5, // Start with wider width
        gameManager2.UI_SIZES.TEAR_HEIGHT * 0.2, // Start with flat height
        Math.random() * 2 + 2 * speedMultiplier
      );
      
      // Basic properties
      this.canvasWidth = canvasWidth;
      this.fullWidth = gameManager2.UI_SIZES.TEAR_WIDTH;
      this.width = this.fullWidth * 1.5; // Start stretched
      this.fullHeight = gameManager2.UI_SIZES.TEAR_HEIGHT;
      this.height = this.fullHeight * 0.2; // Start flat
      this.initialY = -5;
      
      // State properties
      this.state = 'sliding';
      this.formationProgress = 0;
      this.formationSpeed = 0.02;
      
      // Sliding properties
      this.slideDirection = Math.random() < 0.5 ? -1 : 1;
      this.slideSpeed = 2;
      this.slideDuration = 0;
      this.maxSlideDuration = Math.random() * 100 + 50;
      
      // Fake-out properties
      this.fakeOutCount = 0;
      this.maxFakeOuts = Math.floor(Math.random() * 3) + 1;
      this.willFakeOut = Math.random() < 0.3;
    }
  
    update() {
      // Add state transition logging
      const previousState = this.state;
      
      switch (this.state) {
        case 'sliding':
          this.updateSliding();
          break;
        case 'forming':
          this.updateForming();
          break;
        case 'faking':
          this.updateFaking();
          break;
        case 'falling':
          this.y += this.speed;
          break;
      }
    }
  
    updateSliding() {
      // Update horizontal position
      this.x += this.slideSpeed * this.slideDirection;
  
      // Bounce off screen edges
      if (this.x <= 0 || this.x >= this.canvasWidth - this.width) {
        this.slideDirection *= -1;
      }
  
      // Ensure height stays flat and width stays stretched during sliding
      this.height = this.fullHeight * 0.2;
      this.width = this.fullWidth * 1.5;
  
      // Update slide duration
      this.slideDuration++;
  
      if (this.slideDuration >= this.maxSlideDuration) {
        this.state = 'forming';
        this.slideDuration = 0;
        this.formationProgress = 0;
      }
    }
  
    updateForming() {
      this.formationProgress += this.formationSpeed;
      this.height = this.fullHeight * (0.2 + (this.formationProgress * 0.8));
      // Gradually return to normal width as it forms
      this.width = this.fullWidth * (1.5 - (this.formationProgress * 0.5));
  
      if (this.formationProgress >= 1) {
        if (this.willFakeOut && this.fakeOutCount < this.maxFakeOuts) {
          this.startFakeOut();
        } else {
          this.state = 'falling';
          this.height = this.fullHeight;
          this.width = this.fullWidth;
        }
      }
    }
  
    updateFaking() {
      this.formationProgress -= this.formationSpeed * 1.5;
      this.height = this.fullHeight * (0.2 + (this.formationProgress * 0.8));
      // Gradually stretch width as it flattens
      this.width = this.fullWidth * (1 + (0.5 * (1 - this.formationProgress)));
  
      if (this.formationProgress <= 0) {
        this.state = 'sliding';
        this.formationProgress = 0;
        this.height = this.fullHeight * 0.2;
        this.width = this.fullWidth * 1.5;
        this.fakeOutCount++;
        this.maxSlideDuration = Math.random() * 100 + 50;
        this.slideDirection = Math.random() < 0.5 ? -1 : 1;
      }
    }
  
    startFakeOut() {
      this.state = 'faking';
      this.formationProgress = 1;
      this.height = this.fullHeight;
      this.width = this.fullWidth;
    }
  
    draw(ctx, image) {
      if (!ctx || !image) return;
  
      const currentWidth = this.width * this.scaleX;
      const currentHeight = this.height * this.scaleY;
      const xOffset = (this.width - currentWidth) / 2;
      const yOffset = (this.height - currentHeight) / 2;
  
      ctx.drawImage(
        image,
        this.x + xOffset,
        this.y + yOffset,
        currentWidth,
        currentHeight
      );
    }
  }
  
  /**
   * Special tear types extending base Teardrop
   */
  class Goldtear extends Teardrop {}
  class Redtear extends Teardrop {}
  class Blacktear extends Teardrop {}
  
  /**
   * Splash effect base class
   */
  class BaseSplash {
    constructor(x, y, color) {
      if (!Number.isFinite(x) || !Number.isFinite(y)) {
        throw new Error("Invalid coordinates for splash effect");
      }
      this.x = x;
      this.y = y;
      this.opacity = 1;
      this.fillColor = color;
      this.droplets = this.createDroplets();
    }
  
    createDroplets() {
      let droplets = [];
      // Create more droplets since they're now the main visual element
      let count = Math.floor(Math.random() * 8) + 6; // 6-13 droplets
      
      for (let i = 0; i < count; i++) {
        let angle = (Math.PI * (i / count * 2 - 1)) + (Math.random() * 0.5 - 0.25); // More controlled spread
        let speed = Math.random() * 4 + 3; // Increased speed for more dramatic effect
        droplets.push({
          x: this.x,
          y: this.y,
          vx: Math.cos(angle) * speed,
          vy: Math.sin(angle) * speed - 2, // Added upward boost
          radius: Math.random() * 4 + 2, // Slightly smaller droplets
          opacity: 1
        });
      }
      return droplets;
    }
<<<<<<< HEAD
=======
  
    update() {
      this.opacity = Math.max(0, this.opacity - 0.03); // Slower fade
  
      this.droplets.forEach((drop) => {
        drop.x += drop.vx;
        drop.y += drop.vy;
        drop.vy += 0.2; // Increased gravity effect
        drop.vx *= 0.99; // Slight horizontal slowdown
        drop.opacity = this.opacity; // Match main opacity
      });
  
      // Remove drops that have faded out
      return this.opacity > 0;
    }
  
    draw(ctx) {
      if (!ctx) return;
  
      this.droplets.forEach((drop) => {
        ctx.beginPath();
        ctx.fillStyle = `${this.fillColor}${drop.opacity})`;
        ctx.arc(drop.x, drop.y, drop.radius, 0, Math.PI * 2);
        ctx.fill();
        ctx.closePath();
      });
    }
>>>>>>> 6464b812
  }
  
  
  /**
   * Specialized splash effects for different tear types
   */
  class BlueSplash extends BaseSplash {
    constructor(x, y) {
      super(x, y, "rgba(32, 84, 201, ");
    }
  }
  
  class GoldSplash extends BaseSplash {
    constructor(x, y) {
      super(x, y, "rgba(255, 204, 51, ");
    }
  }
  
  class RedSplash extends BaseSplash {
    constructor(x, y) {
      super(x, y, "rgba(255, 0, 0, ");
    }
  }
  
  class GreenSplash extends BaseSplash {
    constructor(x, y) {
      super(x, y, "rgba(0, 255, 0, ");
    }
  }
  
  class Shield extends Entity {
    constructor(canvasWidth) {
      super(
        Math.random() * (canvasWidth - 100), // Adjusted for larger size
        20,
        120, // 2x larger (40 * 5)
        120, // 2x larger
        2
      );
      this.active = false;
      this.duration = 7500;
      this.particles = [];
      this.heartShape = this.createHeartPath();
    }

    createHeartPath() {
      const path = new Path2D();
      // Create heart shape path
      path.moveTo(20, 10);
      path.bezierCurveTo(20, 7, 16, 0, 10, 0);
      path.bezierCurveTo(1, 0, 0, 10, 0, 10);
      path.bezierCurveTo(0, 20, 10, 25, 20, 35);
      path.bezierCurveTo(30, 25, 40, 20, 40, 10);
      path.bezierCurveTo(40, 10, 39, 0, 30, 0);
      path.bezierCurveTo(24, 0, 20, 7, 20, 10);
      return path;
    }

    draw(ctx) {
      ctx.save();
      ctx.translate(this.x, this.y);
      ctx.scale(1.5, 1.5); // Increased scale for larger heart

<<<<<<< HEAD
    const currentWidth = this.width * this.scaleX;
    const currentHeight = this.height * this.scaleY;
    const xOffset = (this.width - currentWidth) / 2;
    const yOffset = (this.height - currentHeight) / 2;
=======
      // Brighter gradient for the shield
      const gradient = ctx.createRadialGradient(40, 40, 0, 40, 40, 80);
      gradient.addColorStop(0, 'rgba(255, 182, 193, 0.9)'); // Brighter pink core
      gradient.addColorStop(0.6, 'rgba(255, 192, 203, 0.7)'); // Mid pink
      gradient.addColorStop(1, 'rgba(255, 105, 180, 0.4)'); // Outer edge

      ctx.fillStyle = gradient;
      ctx.fill(this.heartShape);
>>>>>>> 6464b812

      this.updateParticles();
      this.drawParticles(ctx);

      ctx.restore();
    }

    updateParticles() {
      // More particles
      if (Math.random() < 0.4) {
        this.particles.push({
          x: Math.random() * 60, // Larger area
          y: Math.random() * 60,
          size: Math.random() * 5 + 2, // Larger particles
          life: 1,
          vx: (Math.random() - 0.5) * 3, // Faster movement
          vy: (Math.random() - 0.5) * 3
        });
      }

      this.particles = this.particles.filter(p => {
        p.x += p.vx;
        p.y += p.vy;
        p.life -= 0.015; // Slower fade
        return p.life > 0;
      });
    }

    drawParticles(ctx) {
      this.particles.forEach(p => {
        ctx.fillStyle = `rgba(255, 192, 203, ${p.life})`;
        ctx.beginPath();
        ctx.arc(p.x, p.y, p.size, 0, Math.PI * 2);
        ctx.fill();
      });
    }
  }
  
  // Create and export the game manager instance
  export { BloodGameManager };
  <|MERGE_RESOLUTION|>--- conflicted
+++ resolved
@@ -364,35 +364,28 @@
   
     // Collision Detection
     checkCollision(entity, bucket) {
-  // For Shield entity, use center-point collision with increased hit box
-  if (entity instanceof Shield) {
-    const entityCenterX = entity.x + entity.width / 2;
-    const bucketCenterX = bucket.x + bucket.width / 2;
-    const entityCenterY = entity.y + entity.height / 2;
-    
-    // Calculate distance between centers
-    const xDistance = Math.abs(entityCenterX - bucketCenterX);
-    
-    // Increase the vertical range check by adding a buffer (e.g., 10 pixels)
-    const verticalBuffer = 10;
-    const yInRange = entityCenterY > bucket.y - verticalBuffer && 
-                    entityCenterY < bucket.y + bucket.height + verticalBuffer;
-    
-    // Increase horizontal detection range by 20% for more forgiving collisions
-    const horizontalBuffer = bucket.width * 0.6; // Increased from 0.5 to 0.6
-    
-    // Collision occurs when centers are close and y is in range
-    return xDistance < horizontalBuffer && yInRange;
-  }
-  
-  // For other entities (tears), keep the original box collision
-  return (
-    entity.x < bucket.x + bucket.width &&
-    entity.x + entity.width > bucket.x &&
-    entity.y < bucket.y + bucket.height &&
-    entity.y + entity.height > bucket.y
-  );
-}
+      // For Shield entity, use center-point collision
+      if (entity instanceof Shield) {
+        const entityCenterX = entity.x + entity.width / 2;
+        const bucketCenterX = bucket.x + bucket.width / 2;
+        const entityCenterY = entity.y + entity.height / 2;
+        
+        // Calculate distance between centers
+        const xDistance = Math.abs(entityCenterX - bucketCenterX);
+        const yInRange = entityCenterY > bucket.y && entityCenterY < bucket.y + bucket.height;
+        
+        // Collision occurs when centers are close and y is in range
+        return xDistance < bucket.width/2 && yInRange;
+      }
+      
+      // For other entities (tears), keep the original box collision
+      return (
+        entity.x < bucket.x + bucket.width &&
+        entity.x + entity.width > bucket.x &&
+        entity.y < bucket.y + bucket.height &&
+        entity.y + entity.height > bucket.y
+      );
+    }
   
     handleCollision(entity, isGold, isRed, isBlack) {
     const splashX = entity.x + entity.width / 2;
@@ -594,115 +587,82 @@
   
     // Add shield effect drawing method
     drawShieldEffect() {
-  const bucketCenterX = this.bucket.x + this.bucket.width / 2;
-  const bucketCenterY = this.bucket.y + this.bucket.height / 2;
-  
-  // Draw heart
-  this.ctx.save();
-  this.ctx.translate(
-      bucketCenterX,  
-      bucketCenterY - (this.bucket.height / 2)  // Keep heart elevated
-  );
-  
-  const scale = 1.0;
-  this.ctx.scale(scale, scale);
-  
-  // Brighter gradient for active shield
-  const gradient = this.ctx.createRadialGradient(0, 0, 0, 0, 0, this.bucket.width / 4);
-  gradient.addColorStop(0, 'rgba(255, 182, 193, 0.63)');
-  gradient.addColorStop(0.5, 'rgba(255, 192, 203, 0.77)');
-  gradient.addColorStop(0.8, 'rgba(255, 105, 180, 0.53)');
-  gradient.addColorStop(1, 'rgba(255, 20, 145, 0.5)');
-  
-  this.ctx.fillStyle = gradient;
-  this.ctx.fill(new Shield(0).createHeartPath());
-  this.ctx.restore();
-  
-  // Draw particle ring
-  this.ctx.save();
-  this.ctx.translate(
-      bucketCenterX,
-      bucketCenterY// Position ring at bucket center
-  );
-  this.updateActiveShieldParticles();
-  this.drawActiveShieldParticles();
-  this.ctx.restore();
-}
-
-<<<<<<< HEAD
-
-  // Spawn Methods
-  spawnTeardrop() {
-    if (!this.gameActive) return;
-    const tear = new Teardrop(this.canvas.width, this.speedMultiplier);
-    // Explicitly set initial state
-    tear.state = 'sliding';
-    tear.formationProgress = 0;
-    tear.scaleY = 0.2;
-    tear.y = tear.initialY;
-    this.teardrops.push(tear);
-    this.spawnTimers.teardrop = setTimeout(() => this.spawnTeardrop(), Math.random() * 750 + 300);
-  }
-
-  spawnGoldtear() {
-    if (!this.gameActive) return;
-    const tear = new Teardrop(this.canvas.width, this.speedMultiplier);
-    tear.state = 'sliding';
-    tear.formationProgress = 0;
-    tear.scaleY = 0.2;
-    tear.y = tear.initialY;
-    this.goldtears.push(tear);
-    this.spawnTimers.goldtear = setTimeout(() => this.spawnGoldtear(), Math.random() * 3000 + 1500);
-=======
-updateActiveShieldParticles() {
-  if (!this.activeShieldParticles) {
-    this.activeShieldParticles = [];
-  }
-  
-  // Add more particles for active shield
-  if (Math.random() < 0.5) {
-    // Restrict angle to upper half circle (-PI/4 to -3PI/4)
-    const angle = (-Math.PI / 4) + (Math.random() * -Math.PI / 2);
-    const radius = this.bucket.width * 0.6;
-    this.activeShieldParticles.push({
-      x: Math.cos(angle) * radius,
-      y: Math.sin(angle) * radius,
-      size: Math.random() * 8 + 4,
-      life: 1,
-      angle: angle,
-      speed: Math.random() * 2 + 1,
-      radius: radius
-    });
->>>>>>> 6464b812
-  }
-  
-  // Update existing particles
-  this.activeShieldParticles = this.activeShieldParticles.filter(p => {
-    // Restrict particle movement to upper half
-    const newAngle = p.angle + p.speed * 0.02;
-    // Only update angle if it stays within our desired range
-    if (newAngle >= -3 * Math.PI / 4 && newAngle <= -Math.PI / 4) {
-      p.angle = newAngle;
-    }
-    p.x = Math.cos(p.angle) * p.radius;
-    p.y = Math.sin(p.angle) * p.radius;
-    p.life -= 0.01;
-    return p.life > 0;
-  });
-}
-
-drawActiveShieldParticles() {
-  if (!this.activeShieldParticles) return;
-  this.activeShieldParticles.forEach(p => {
-    this.ctx.beginPath();
-    const gradient = this.ctx.createRadialGradient(p.x, p.y, 0, p.x, p.y, p.size);
-    gradient.addColorStop(0, `rgba(255, 192, 203, ${p.life * 0.8})`);
-    gradient.addColorStop(1, `rgba(255, 105, 180, ${p.life * 0.3})`);
-    this.ctx.fillStyle = gradient;
-    this.ctx.arc(p.x, p.y, p.size, 0, Math.PI * 2);
-    this.ctx.fill();
-  });
-}
+      const bucketCenterX = this.bucket.x + this.bucket.width / 2;
+      const bucketCenterY = this.bucket.y + this.bucket.height / 2;
+      
+      this.ctx.save();
+      // Adjust translation to position heart up and to the right of bucket
+      this.ctx.translate(
+          bucketCenterX,  // Move left by half bucket width
+          bucketCenterY - (this.bucket.height / 2)    // Move up by full bucket height
+      );
+      
+      // Increased scale for active shield (3x larger)
+      const scale = 1.5; // 3x larger than original 1.5
+      this.ctx.scale(scale, scale);
+      
+      // Brighter gradient for active shield
+      const gradient = this.ctx.createRadialGradient(0, 0, 0, 0, 0, this.bucket.width / 4);
+      gradient.addColorStop(0, 'rgba(255, 182, 193, 0.63)');
+      gradient.addColorStop(0.5, 'rgba(255, 192, 203, 0.77)');
+      gradient.addColorStop(0.8, 'rgba(255, 105, 180, 0.53)');
+      gradient.addColorStop(1, 'rgba(255, 20, 145, 0.5)');
+      
+      this.ctx.fillStyle = gradient;
+      this.ctx.fill(new Shield(0).createHeartPath());
+
+      // Add particles for active shield
+      this.updateActiveShieldParticles();
+      this.drawActiveShieldParticles();
+      
+      this.ctx.restore();
+    }
+
+    // New methods for active shield particles
+    updateActiveShieldParticles() {
+      if (!this.activeShieldParticles) {
+        this.activeShieldParticles = [];
+      }
+
+      // Add more particles for active shield
+      if (Math.random() < 0.5) {
+        const angle = Math.random() * Math.PI * 2;
+        const radius = this.bucket.width * 0.6;
+        this.activeShieldParticles.push({
+          x: Math.cos(angle) * radius,
+          y: Math.sin(angle) * radius,
+          size: Math.random() * 8 + 4, // Larger particles
+          life: 1,
+          angle: angle,
+          speed: Math.random() * 2 + 1,
+          radius: radius
+        });
+      }
+
+      // Update existing particles
+      this.activeShieldParticles = this.activeShieldParticles.filter(p => {
+        p.angle += p.speed * 0.02;
+        p.x = Math.cos(p.angle) * p.radius;
+        p.y = Math.sin(p.angle) * p.radius;
+        p.life -= 0.01;
+        return p.life > 0;
+      });
+    }
+
+    drawActiveShieldParticles() {
+      if (!this.activeShieldParticles) return;
+
+      this.activeShieldParticles.forEach(p => {
+        this.ctx.beginPath();
+        const gradient = this.ctx.createRadialGradient(p.x, p.y, 0, p.x, p.y, p.size);
+        gradient.addColorStop(0, `rgba(255, 192, 203, ${p.life * 0.8})`);
+        gradient.addColorStop(1, `rgba(255, 105, 180, ${p.life * 0.3})`);
+        this.ctx.fillStyle = gradient;
+        this.ctx.arc(p.x, p.y, p.size, 0, Math.PI * 2);
+        this.ctx.fill();
+      });
+    }
+  }
   
   /**
    * Base Entity class for game objects
@@ -902,8 +862,6 @@
       }
       return droplets;
     }
-<<<<<<< HEAD
-=======
   
     update() {
       this.opacity = Math.max(0, this.opacity - 0.03); // Slower fade
@@ -931,7 +889,6 @@
         ctx.closePath();
       });
     }
->>>>>>> 6464b812
   }
   
   
@@ -995,12 +952,6 @@
       ctx.translate(this.x, this.y);
       ctx.scale(1.5, 1.5); // Increased scale for larger heart
 
-<<<<<<< HEAD
-    const currentWidth = this.width * this.scaleX;
-    const currentHeight = this.height * this.scaleY;
-    const xOffset = (this.width - currentWidth) / 2;
-    const yOffset = (this.height - currentHeight) / 2;
-=======
       // Brighter gradient for the shield
       const gradient = ctx.createRadialGradient(40, 40, 0, 40, 40, 80);
       gradient.addColorStop(0, 'rgba(255, 182, 193, 0.9)'); // Brighter pink core
@@ -1009,7 +960,6 @@
 
       ctx.fillStyle = gradient;
       ctx.fill(this.heartShape);
->>>>>>> 6464b812
 
       this.updateParticles();
       this.drawParticles(ctx);
