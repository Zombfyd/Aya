--- conflicted
+++ resolved
@@ -7,12 +7,9 @@
         this.ambientSoundId = null;
         this.backgroundMusicId = null;
         
-<<<<<<< HEAD
-        // Get the base URL dynamically
-        const BASE_URL = import.meta.env.PROD ? 'https://aya-3i9c.onrender.com/' : '/';
-=======
+
         const BASE_URL = 'https://aya-3i9c.onrender.com/';
->>>>>>> 6c01c4ce
+
         
         this.sounds = {
             blueTear: new Howl({
